import { devices, type PlaywrightTestConfig } from '@playwright/test'

/**
 * Playwright configuration for Astro project
 * See https://playwright.dev/docs/test-configuration
 */
const config: PlaywrightTestConfig = {
  testDir: './e2e',

  // Test execution settings
  fullyParallel: true,
  forbidOnly: !!process.env.CI,
  retries: process.env.CI ? 2 : 0,
  workers: process.env.CI ? 1 : undefined,

  // Output and reporting
  reporter: [['html'], process.env.CI ? ['github'] : ['list']],
  outputDir: 'test-results/',

  // Global test settings
  use: {
    baseURL: 'http://localhost:4321',
    trace: 'on-first-retry',
    screenshot: 'only-on-failure',
    video: 'retain-on-failure',
  },

  // Browser configurations
  projects: [
    {
      name: 'chromium',
      use: {
        ...devices['Desktop Chrome'],
        // Optimize for faster execution
        launchOptions: {
<<<<<<< HEAD
          args: ['--disable-dev-shm-usage'],
=======
          args: ['--disable-web-security', '--disable-dev-shm-usage'],
>>>>>>> f9190979
        },
      },
    },
    {
      name: 'firefox',
      use: { ...devices['Desktop Firefox'] },
    },
    {
      name: 'webkit',
      use: { ...devices['Desktop Safari'] },
    },
  ],

  // Development server configuration
  webServer: {
    command: 'npm run dev',
    url: 'http://localhost:4321',
<<<<<<< HEAD
=======
    port: 4321,
>>>>>>> f9190979
    timeout: 120 * 1000,
    reuseExistingServer: !process.env.CI,
    stdout: 'ignore',
    stderr: 'pipe',
  },
}

export default config<|MERGE_RESOLUTION|>--- conflicted
+++ resolved
@@ -3,9 +3,13 @@
 /**
  * Playwright configuration for Astro project
  * See https://playwright.dev/docs/test-configuration
+ * Playwright configuration for Astro project
+ * See https://playwright.dev/docs/test-configuration
  */
 const config: PlaywrightTestConfig = {
   testDir: './e2e',
+
+  // Test execution settings
 
   // Test execution settings
   fullyParallel: true,
@@ -33,11 +37,7 @@
         ...devices['Desktop Chrome'],
         // Optimize for faster execution
         launchOptions: {
-<<<<<<< HEAD
-          args: ['--disable-dev-shm-usage'],
-=======
           args: ['--disable-web-security', '--disable-dev-shm-usage'],
->>>>>>> f9190979
         },
       },
     },
@@ -55,10 +55,7 @@
   webServer: {
     command: 'npm run dev',
     url: 'http://localhost:4321',
-<<<<<<< HEAD
-=======
     port: 4321,
->>>>>>> f9190979
     timeout: 120 * 1000,
     reuseExistingServer: !process.env.CI,
     stdout: 'ignore',
