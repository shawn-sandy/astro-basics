import { defineConfig } from 'astro/config'
import react from '@astrojs/react'
import mdx from '@astrojs/mdx'
import remarkToc from 'remark-toc'
import { rehypeAccessibleEmojis } from 'rehype-accessible-emojis'
import netlify from '@astrojs/netlify'
import vercel from '@astrojs/vercel'
import sitemap from '@astrojs/sitemap'
import embeds from 'astro-embed/integration'
// import spotlightjs from "@spotlightjs/astro";
import { astroImageTools } from 'astro-imagetools'
import AstroPWA from '@vite-pwa/astro'

import lighthouse from 'astro-lighthouse'

import node from '@astrojs/node'
import clerk from '@clerk/astro'

// https://astro.build/config
export default defineConfig({
  site: 'https://example.com',
  integrations: [
    react(),
    sitemap(),
    lighthouse(),
    embeds(),
    mdx(),
    clerk(),
    astroImageTools,
    AstroPWA({
      registerType: 'autoUpdate',
      workbox: {
        globPatterns: ['**/*.{js,css,html,ico,png,svg,webp,woff,woff2,ttf,eot}'],
      },
      manifest: {
        name: 'Astro Kit - Component Library & Demo',
        short_name: 'AstroKit',
        description:
          'A collection of reusable Astro components and utilities for building content-rich websites',
        theme_color: '#1e293b',
        background_color: '#ffffff',
        display: 'standalone',
        orientation: 'portrait',
        scope: '/',
        start_url: '/',
        icons: [
          {
            src: '/icons/icon-192x192.png',
            sizes: '192x192',
            type: 'image/png',
          },
          {
            src: '/icons/icon-512x512.png',
            sizes: '512x512',
            type: 'image/png',
          },
        ],
      },
    }),
  ],
  output: 'server',
  // Choose adapter based on deployment target
  adapter: (() => {
    // Force node adapter for development/testing
    if (process.env.NODE_ENV === 'development' || process.env.CI === 'true') {
      return node({ mode: 'standalone' })
    }
    
    const adapter = process.env.ASTRO_ADAPTER
<<<<<<< HEAD
    if (adapter === 'node') {
      return node({ mode: 'standalone' })
    } else if (adapter === 'vercel') {
      return vercel()
    } else if (adapter === 'netlify') {
      return netlify()
    } else if (process.env.NODE_ENV === 'production') {
      // Ensure a fallback for production if no valid adapter is set
      return netlify()
    } else if (!adapter) {
      // Default to netlify when no adapter is defined
      return netlify()
    } else {
      throw new Error(
        'Invalid adapter configuration. Set ASTRO_ADAPTER to "node", "netlify", or "vercel".'
      )
=======
    switch (adapter) {
      case 'node':
        return node({ mode: 'standalone' })
      case 'vercel':
        return vercel()
      case 'netlify':
        return netlify()
      default:
        // Default to netlify for production builds
        return netlify()
>>>>>>> d5850380
    }
  })(),
})<|MERGE_RESOLUTION|>--- conflicted
+++ resolved
@@ -65,26 +65,8 @@
     if (process.env.NODE_ENV === 'development' || process.env.CI === 'true') {
       return node({ mode: 'standalone' })
     }
-    
+
     const adapter = process.env.ASTRO_ADAPTER
-<<<<<<< HEAD
-    if (adapter === 'node') {
-      return node({ mode: 'standalone' })
-    } else if (adapter === 'vercel') {
-      return vercel()
-    } else if (adapter === 'netlify') {
-      return netlify()
-    } else if (process.env.NODE_ENV === 'production') {
-      // Ensure a fallback for production if no valid adapter is set
-      return netlify()
-    } else if (!adapter) {
-      // Default to netlify when no adapter is defined
-      return netlify()
-    } else {
-      throw new Error(
-        'Invalid adapter configuration. Set ASTRO_ADAPTER to "node", "netlify", or "vercel".'
-      )
-=======
     switch (adapter) {
       case 'node':
         return node({ mode: 'standalone' })
@@ -95,7 +77,6 @@
       default:
         // Default to netlify for production builds
         return netlify()
->>>>>>> d5850380
     }
   })(),
 })