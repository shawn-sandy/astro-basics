--- conflicted
+++ resolved
@@ -20,13 +20,8 @@
     "@astrojs/netlify": "^5.2.0",
     "@astrojs/react": "^3.3.0",
     "@astrojs/rss": "^4.0.5",
-<<<<<<< HEAD
     "@astrojs/sitemap": "^3.1.2",
     "@fpkit/react": "^0.3.78",
-=======
-    "@astrojs/sitemap": "^3.1.1",
-    "@fpkit/react": "^0.3.77",
->>>>>>> 16beae5e
     "@sentry/astro": "^7.108.0",
     "@spotlightjs/astro": "^1.0.19",
     "@total-typescript/ts-reset": "^0.5.1",
