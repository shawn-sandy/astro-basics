---
import Auth from '#/layouts/Auth.astro'
import { SignedIn, SignedOut, UserButton } from '@clerk/astro/components'
<<<<<<< HEAD
import {
  DashboardCard,
  DashboardLayout,
  StatsCards,
  ActivityFeed,
  QuickActions,
  PostPreview,
} from '#/components/dashboard'

// Dashboard data
const stats = [
  { title: 'Total Posts', value: '24' },
  { title: 'Views', value: '1,234' },
  { title: 'Comments', value: '89' },
  { title: 'Likes', value: '456' },
]

const activities = [
  {
    icon: '📝',
    content: 'New blog post published: "Getting Started with Astro"',
    timestamp: '2 hours ago',
  },
  {
    icon: '💬',
    content: 'New comment on "React Components in Astro"',
    timestamp: '5 hours ago',
  },
  {
    icon: '❤️',
    content: 'Post liked: "Building Modern Web Apps"',
    timestamp: '1 day ago',
  },
]

const actions = [
  {
    href: '/admin/posts/new',
    icon: '✏️',
    label: 'Create New Post',
    primary: true,
  },
  {
    href: '/admin/posts',
    icon: '📄',
    label: 'Manage Posts',
  },
  {
    href: '/admin/media',
    icon: '🖼️',
    label: 'Media Library',
  },
  {
    href: '/admin/settings',
    icon: '⚙️',
    label: 'Settings',
  },
]

const posts = [
  {
    title: 'Getting Started with Astro Components',
    excerpt: 'A comprehensive guide to building reusable components...',
    status: 'Published' as const,
    date: '3 days ago',
  },
  {
    title: 'React Integration in Astro',
    excerpt: 'Learn how to seamlessly integrate React components...',
    status: 'Draft' as const,
    date: '1 week ago',
  },
]
=======

// Get authentication data and user info
const { userId } = Astro.locals.auth()

// Redirect if not authenticated
if (!userId) {
  return Astro.redirect('/sign-in')
}

// Get full user details
const user = await Astro.locals.currentUser()
>>>>>>> 7f887454
---

<Auth pageTitle="Dashboard - Astro Kit">
  <SignedIn>
    <div class="dashboard-container">
<<<<<<< HEAD
      <DashboardLayout columns="1fr 1fr" gap="2rem" className="dashboard-grid">
=======
      <!-- User Profile Section -->
      <div class="dashboard-header">
        <div class="user-profile">
          <div class="user-avatar">
            {user?.imageUrl && <img src={user.imageUrl} alt="Profile" class="profile-image" />}
          </div>
          <div class="user-info">
            <h1>
              Welcome back, {getDisplayName(user)}!
            </h1>
            <p class="user-email">{user?.emailAddresses?.[0]?.emailAddress}</p>
            <p class="user-joined">
              Member since {
                user?.createdAt ? new Date(user.createdAt).toLocaleDateString() : 'Recently'
              }
            </p>
          </div>
        </div>
        <div class="user-actions">
          <UserButton />
        </div>
      </div>

      <div class="dashboard-grid">
>>>>>>> 7f887454
        <div class="stats-section">
          <h2>Overview</h2>
          <StatsCards stats={stats} />
        </div>

        <DashboardCard title="Recent Activity">
          <ActivityFeed activities={activities} />
        </DashboardCard>

        <DashboardCard title="Quick Actions">
          <QuickActions actions={actions} />
        </DashboardCard>

        <DashboardCard title="Recent Posts">
          <PostPreview posts={posts} />
        </DashboardCard>
      </DashboardLayout>
    </div>
  </SignedIn>

  <SignedOut>
    <div class="auth-required">
      <h1>Authentication Required</h1>
      <p>Please sign in to access your personalized dashboard and manage your content.</p>
      <a href="/sign-in" class="sign-in-btn">Sign In</a>
    </div>
  </SignedOut>
</Auth>

<style>
  .dashboard-container {
    max-width: 1200px;
    margin: 0 auto;
    padding: 2rem;
  }

<<<<<<< HEAD
=======
  .dashboard-header {
    display: flex;
    justify-content: space-between;
    align-items: center;
    margin-bottom: 2rem;
    padding: 1.5rem;
    background: white;
    border-radius: 8px;
    box-shadow: 0 1px 3px rgba(0, 0, 0, 0.1);
    border: 1px solid #e2e8f0;
  }

  .user-profile {
    display: flex;
    align-items: center;
    gap: 1rem;
  }

  .user-avatar {
    flex-shrink: 0;
  }

  .profile-image {
    width: 60px;
    height: 60px;
    border-radius: 50%;
    object-fit: cover;
    border: 2px solid #e2e8f0;
  }

  .user-info h1 {
    margin: 0 0 0.25rem 0;
    color: #1a202c;
    font-size: 1.5rem;
    font-weight: 600;
  }

  .user-email {
    margin: 0 0 0.25rem 0;
    color: #64748b;
    font-size: 0.875rem;
  }

  .user-joined {
    margin: 0;
    color: #94a3b8;
    font-size: 0.75rem;
  }

  .user-actions {
    display: flex;
    align-items: center;
  }

  .dashboard-grid {
    display: grid;
    grid-template-columns: 1fr 1fr;
    gap: 2rem;
  }

>>>>>>> 7f887454
  .stats-section {
    grid-column: 1 / -1;
  }

  .stats-section h2 {
    margin: 0 0 1rem 0;
    color: #1a202c;
    font-size: 1.25rem;
  }

  .auth-required {
    text-align: center;
    padding: 4rem 2rem;
    max-width: 400px;
    margin: 0 auto;
  }

  .auth-required h1 {
    margin-bottom: 1rem;
    color: #1a202c;
  }

  .auth-required p {
    margin-bottom: 2rem;
    color: #64748b;
  }

  .sign-in-btn {
    display: inline-block;
    padding: 0.75rem 1.5rem;
    background: #3182ce;
    color: white;
    text-decoration: none;
    border-radius: 6px;
    transition: background 0.2s;
  }

  .sign-in-btn:hover {
    background: #2c5aa0;
  }

  @media (max-width: 768px) {
    .dashboard-container {
      padding: 1rem;
    }
<<<<<<< HEAD
=======

    .dashboard-header {
      flex-direction: column;
      gap: 1rem;
      text-align: center;
      padding: 1rem;
    }

    .user-profile {
      flex-direction: column;
      text-align: center;
      gap: 0.75rem;
    }

    .user-info h1 {
      font-size: 1.25rem;
    }

    .action-buttons {
      gap: 0.5rem;
    }
>>>>>>> 7f887454
  }
</style><|MERGE_RESOLUTION|>--- conflicted
+++ resolved
@@ -1,7 +1,6 @@
 ---
 import Auth from '#/layouts/Auth.astro'
 import { SignedIn, SignedOut, UserButton } from '@clerk/astro/components'
-<<<<<<< HEAD
 import {
   DashboardCard,
   DashboardLayout,
@@ -75,52 +74,12 @@
     date: '1 week ago',
   },
 ]
-=======
-
-// Get authentication data and user info
-const { userId } = Astro.locals.auth()
-
-// Redirect if not authenticated
-if (!userId) {
-  return Astro.redirect('/sign-in')
-}
-
-// Get full user details
-const user = await Astro.locals.currentUser()
->>>>>>> 7f887454
 ---
 
 <Auth pageTitle="Dashboard - Astro Kit">
   <SignedIn>
     <div class="dashboard-container">
-<<<<<<< HEAD
       <DashboardLayout columns="1fr 1fr" gap="2rem" className="dashboard-grid">
-=======
-      <!-- User Profile Section -->
-      <div class="dashboard-header">
-        <div class="user-profile">
-          <div class="user-avatar">
-            {user?.imageUrl && <img src={user.imageUrl} alt="Profile" class="profile-image" />}
-          </div>
-          <div class="user-info">
-            <h1>
-              Welcome back, {getDisplayName(user)}!
-            </h1>
-            <p class="user-email">{user?.emailAddresses?.[0]?.emailAddress}</p>
-            <p class="user-joined">
-              Member since {
-                user?.createdAt ? new Date(user.createdAt).toLocaleDateString() : 'Recently'
-              }
-            </p>
-          </div>
-        </div>
-        <div class="user-actions">
-          <UserButton />
-        </div>
-      </div>
-
-      <div class="dashboard-grid">
->>>>>>> 7f887454
         <div class="stats-section">
           <h2>Overview</h2>
           <StatsCards stats={stats} />
@@ -157,69 +116,6 @@
     padding: 2rem;
   }
 
-<<<<<<< HEAD
-=======
-  .dashboard-header {
-    display: flex;
-    justify-content: space-between;
-    align-items: center;
-    margin-bottom: 2rem;
-    padding: 1.5rem;
-    background: white;
-    border-radius: 8px;
-    box-shadow: 0 1px 3px rgba(0, 0, 0, 0.1);
-    border: 1px solid #e2e8f0;
-  }
-
-  .user-profile {
-    display: flex;
-    align-items: center;
-    gap: 1rem;
-  }
-
-  .user-avatar {
-    flex-shrink: 0;
-  }
-
-  .profile-image {
-    width: 60px;
-    height: 60px;
-    border-radius: 50%;
-    object-fit: cover;
-    border: 2px solid #e2e8f0;
-  }
-
-  .user-info h1 {
-    margin: 0 0 0.25rem 0;
-    color: #1a202c;
-    font-size: 1.5rem;
-    font-weight: 600;
-  }
-
-  .user-email {
-    margin: 0 0 0.25rem 0;
-    color: #64748b;
-    font-size: 0.875rem;
-  }
-
-  .user-joined {
-    margin: 0;
-    color: #94a3b8;
-    font-size: 0.75rem;
-  }
-
-  .user-actions {
-    display: flex;
-    align-items: center;
-  }
-
-  .dashboard-grid {
-    display: grid;
-    grid-template-columns: 1fr 1fr;
-    gap: 2rem;
-  }
-
->>>>>>> 7f887454
   .stats-section {
     grid-column: 1 / -1;
   }
@@ -265,29 +161,5 @@
     .dashboard-container {
       padding: 1rem;
     }
-<<<<<<< HEAD
-=======
-
-    .dashboard-header {
-      flex-direction: column;
-      gap: 1rem;
-      text-align: center;
-      padding: 1rem;
-    }
-
-    .user-profile {
-      flex-direction: column;
-      text-align: center;
-      gap: 0.75rem;
-    }
-
-    .user-info h1 {
-      font-size: 1.25rem;
-    }
-
-    .action-buttons {
-      gap: 0.5rem;
-    }
->>>>>>> 7f887454
   }
 </style>