---
import PostList from "./PostsList.astro";
import CollectionTag from "./CollectionTag.astro";
---

<aside>
  <PostList postListTitle="Latest post" />
<<<<<<< HEAD
=======
  <hr />
  <CollectionTag />
  <hr />
>>>>>>> 58886130
</aside><|MERGE_RESOLUTION|>--- conflicted
+++ resolved
@@ -5,10 +5,7 @@
 
 <aside>
   <PostList postListTitle="Latest post" />
-<<<<<<< HEAD
-=======
   <hr />
   <CollectionTag />
   <hr />
->>>>>>> 58886130
 </aside>