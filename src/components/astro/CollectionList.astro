---
import { getCollection } from "astro:content";
import BlogPosts from "./BlogPosts.astro";

/**
 * The props for the CollectionList component.
 * @typedef {Object} Props
 * @property {string} [contentTitle] - The title to display for the collection.
 * @property {number} [pageSize] - The number of items per page.
 * @property {string} [to] - The link for the "View All" button.
 * @property {any} [collection] - The collection to display.
 */
export type Props = {
  collectionTitle?: string;
  pageSize?: number;
  to?: string;
  collection?: any;
};

const { collectionTitle, pageSize, to, collection } = Astro.props;
<<<<<<< HEAD
const allPosts = await getCollection(collection || "posts", ({ data }) => {
  return data?.draft !== true;
});
=======
const allPosts = await getCollection(collection || "posts");
>>>>>>> 4ab0ea28
allPosts.sort(
  (a: any, b: any) => b.data.pubDate.getTime() - a.data.pubDate.getTime()
);
const collectionLists = allPosts.slice(0, pageSize || 3);
---

{collectionTitle && <h3 data-ui="display">{collectionTitle}</h3>}

{
  collectionLists?.map((post: any) => (
    <BlogPosts
      title={post.data.title}
      description={post.data.description}
      url={`/${to || "posts"}/${post.slug}`}
    />
  ))
}<|MERGE_RESOLUTION|>--- conflicted
+++ resolved
@@ -12,25 +12,23 @@
  */
 export type Props = {
   collectionTitle?: string;
+  collectionTitle?: string;
   pageSize?: number;
   to?: string;
   collection?: any;
 };
 
 const { collectionTitle, pageSize, to, collection } = Astro.props;
-<<<<<<< HEAD
 const allPosts = await getCollection(collection || "posts", ({ data }) => {
   return data?.draft !== true;
 });
-=======
-const allPosts = await getCollection(collection || "posts");
->>>>>>> 4ab0ea28
 allPosts.sort(
   (a: any, b: any) => b.data.pubDate.getTime() - a.data.pubDate.getTime()
 );
 const collectionLists = allPosts.slice(0, pageSize || 3);
 ---
 
+{collectionTitle && <h3 data-ui="display">{collectionTitle}</h3>}
 {collectionTitle && <h3 data-ui="display">{collectionTitle}</h3>}
 
 {
