--- conflicted
+++ resolved
@@ -6,17 +6,10 @@
  
 ---
 
-<<<<<<< HEAD
-=======
-## Welcome to AstroKit
-
- AstroKit is a simple and easy to use accessible starter kit for building blogs and websites sites with Astro. It includes features like MDX, syntax highlighting, and more. This site is built with Astro, so you can use it as a reference for building your own site. Find out more about Astro by visiting the [Astro docs](https://docs.astro.build/)
- AstroKit is a simple and easy to use accessible starter kit for building blogs and websites sites with Astro. It includes features like MDX, syntax highlighting, and more. This site is built with Astro, so you can use it as a reference for building your own site. Find out more about Astro by visiting the [Astro docs](https://docs.astro.build/)
-
->>>>>>> 7c1f26fa
  ## Getting started guide
 
 To get started with AstroKit, you can clone the repository from GitHub and run the following commands:
+
 
 ### NPM  installation
 
@@ -26,12 +19,12 @@
 # Navigate to the directory
 cd my-blog
 # Install dependencies npm
-# Install dependencies npm
 npm install
 # Start dev server
 npm run start
 
 ```
+
 
 ### Yarn Installation
 
@@ -42,14 +35,8 @@
 yarn start
 ```
 
-<<<<<<< HEAD
 This will start a development server at `http://localhost:4321` where you can see the site in action. You can start writing your own posts by adding MDX files to the `src/content/posts` directory. The posts will automatically be generated as routes.
 
 ## Next Steps
 
-Now that you are up and running check our how you can [write your first post using AstorKits MDX features](/docs/1-writing-posts). You can also [customize the theme and components](/docs/2-customizing) to make the site your own.
-=======
-This will start a development server at `http://localhost:3000` where you can see the site in action. You can start writing your own posts by adding MDX files to the `src/content/posts` directory. The posts will automatically be generated as routes.
-## Conclusion
-That covers the basics of getting started with AstroKit. Have fun building your blog or documentation site! Feel free to check out the source code on GitHub and submit any issues or feature requests. Happy coding! 
->>>>>>> 7c1f26fa
+Now that you are up and running check our how you can [write your first post using AstorKits MDX features](/docs/1-writing-posts). You can also [customize the theme and components](/docs/2-customizing) to make the site your own.