---
title: 'Installation and setup'
pubDate: 2022-07-01
description: 'This is the first post of my new Astro blog.'
author: 'Astro Learner'
 
---

## Welcome to AstroKit

 AstroKit is a simple and easy to use accessible starter kit for building blogs and websites sites with Astro. It includes features like MDX, syntax highlighting, and more. This site is built with Astro, so you can use it as a reference for building your own site. Find out more about Astro by visiting the [Astro docs](https://docs.astro.build/)

 ## Getting started guide

To get started with AstroKit, you can clone the repository from GitHub and run the following commands:

### NPM  installation

```bash 
# Clone the repository
git clone https://github.com/shawn-sandy/astro-basics.git my-blog
# Navigate to the directory
cd my-blog
# Install dependencies npm
npm install
# Start dev server
npm run start
<<<<<<< HEAD

```

### Yarn Installation

```bash
#  or yarn
yarn install
# Start dev server
yarn start
```

=======
#  or yarn
yarn install
# Start dev server
yarn start
```

>>>>>>> 4ab0ea28
This will start a development server at `http://localhost:3000` where you can see the site in action. You can start writing your own posts by adding MDX files to the `src/content/posts` directory. The posts will automatically be generated as routes.

## Conclusion
That covers the basics of getting started with AstroKit. Have fun building your blog or documentation site! Feel free to check out the source code on GitHub and submit any issues or feature requests. Happy coding! <|MERGE_RESOLUTION|>--- conflicted
+++ resolved
@@ -1,4 +1,5 @@
 ---
+title: 'Installation and setup'
 title: 'Installation and setup'
 pubDate: 2022-07-01
 description: 'This is the first post of my new Astro blog.'
@@ -9,7 +10,9 @@
 ## Welcome to AstroKit
 
  AstroKit is a simple and easy to use accessible starter kit for building blogs and websites sites with Astro. It includes features like MDX, syntax highlighting, and more. This site is built with Astro, so you can use it as a reference for building your own site. Find out more about Astro by visiting the [Astro docs](https://docs.astro.build/)
+ AstroKit is a simple and easy to use accessible starter kit for building blogs and websites sites with Astro. It includes features like MDX, syntax highlighting, and more. This site is built with Astro, so you can use it as a reference for building your own site. Find out more about Astro by visiting the [Astro docs](https://docs.astro.build/)
 
+ ## Getting started guide
  ## Getting started guide
 
 To get started with AstroKit, you can clone the repository from GitHub and run the following commands:
@@ -19,13 +22,14 @@
 ```bash 
 # Clone the repository
 git clone https://github.com/shawn-sandy/astro-basics.git my-blog
+git clone https://github.com/shawn-sandy/astro-basics.git my-blog
 # Navigate to the directory
 cd my-blog
+# Install dependencies npm
 # Install dependencies npm
 npm install
 # Start dev server
 npm run start
-<<<<<<< HEAD
 
 ```
 
@@ -38,14 +42,7 @@
 yarn start
 ```
 
-=======
-#  or yarn
-yarn install
-# Start dev server
-yarn start
-```
-
->>>>>>> 4ab0ea28
+This will start a development server at `http://localhost:3000` where you can see the site in action. You can start writing your own posts by adding MDX files to the `src/content/posts` directory. The posts will automatically be generated as routes.
 This will start a development server at `http://localhost:3000` where you can see the site in action. You can start writing your own posts by adding MDX files to the `src/content/posts` directory. The posts will automatically be generated as routes.
 
 ## Conclusion
